--- conflicted
+++ resolved
@@ -15,128 +15,4 @@
 from .proxy import setup
 from .remote import RemoteInfo
 
-<<<<<<< HEAD
-from .deployment import (
-    create_new_deployment, existing_deployment, existing_deployment_openshift,
-    supplant_deployment, swap_deployment_openshift
-)
-from .remote import RemoteInfo, get_remote_info
-
-
-def _dc_exists(runner: Runner, name: str) -> bool:
-    """
-    If we're using OpenShift Origin, we may be using a DeploymentConfig instead
-    of a Deployment. Return True if a dc exists with the given name.
-    """
-    # Need to use oc to manage DeploymentConfigs. The cluster needs to be
-    # running OpenShift as well. Check for both.
-    kube = runner.kubectl
-    if kube.command != "oc" or not kube.cluster_is_openshift:
-        return False
-    if ":" in name:
-        name, container = name.split(":", 1)
-    try:
-        runner.check_call(runner.kubectl("get", "dc/{}".format(name)))
-        return True
-    except CalledProcessError as exc:
-        runner.show(
-            "Failed to find OpenShift deploymentconfig {}:".format(name)
-        )
-        runner.show("  {}".format(str(exc.stderr)))
-        runner.show("Will try regular Kubernetes Deployment.")
-    return False
-
-
-def setup(runner: Runner, args):
-    """
-    Determine how the user wants to set up the proxy in the cluster.
-    """
-
-    # OpenShift doesn't support running as root:
-    if (
-        args.expose.has_privileged_ports()
-        and runner.kubectl.cluster_is_openshift
-    ):
-        raise runner.fail("OpenShift does not support ports <1024.")
-
-    # Figure out which operation the user wants
-    if args.deployment is not None:
-        # This implies --deployment
-        deployment_arg = args.deployment
-        if _dc_exists(runner, deployment_arg):
-            operation = existing_deployment_openshift
-            deployment_type = "deploymentconfig"
-        else:
-            operation = existing_deployment
-            deployment_type = "deployment"
-        args.operation = "deployment"
-
-    if args.new_deployment is not None:
-        # This implies --new-deployment
-        deployment_arg = args.new_deployment
-        deployment_type = "deployment"
-        operation = create_new_deployment
-        args.operation = "new_deployment"
-
-    if args.swap_deployment is not None:
-        # This implies --swap-deployment
-        deployment_arg = args.swap_deployment
-        if _dc_exists(runner, deployment_arg):
-            operation = swap_deployment_openshift
-            deployment_type = "deploymentconfig"
-        else:
-            operation = supplant_deployment
-            deployment_type = "deployment"
-        args.operation = "swap_deployment"
-
-    # minikube/minishift break DNS because DNS gets captured, sent to minikube,
-    # which sends it back to the DNS server set by host, resulting in a DNS
-    # loop... We've fixed that for most cases by setting a distinct name server
-    # for the proxy to use when making a new proxy pod, but that does not work
-    # for --deployment.
-    custom_nameserver = None
-    if args.method == "vpn-tcp" and runner.kubectl.in_local_vm:
-        if args.operation == "deployment":
-            raise runner.fail(
-                "vpn-tcp method doesn't work with minikube/minishift when"
-                " using --deployment. Use --swap-deployment or"
-                " --new-deployment instead."
-            )
-        try:
-            custom_nameserver = get_alternate_nameserver()
-        except Exception as exc:
-            raise runner.fail(
-                "Failed to find a fallback nameserver: {}".format(exc)
-            )
-
-    def start_proxy(runner_: Runner) -> RemoteInfo:
-        if args.service_account:
-            try:
-                runner_.check_call(
-                    runner_.kubectl(
-                        "get", "serviceaccount", args.service_account
-                    )
-                )
-            except CalledProcessError as exc:
-                raise runner.fail(
-                    "Check service account {} failed:\n{}".format(
-                        args.service_account, exc.stderr
-                    )
-                )
-        tel_deployment, run_id = operation(
-            runner_, deployment_arg, args.expose, custom_nameserver,
-            args.service_account
-        )
-        remote_info = get_remote_info(
-            runner,
-            tel_deployment,
-            deployment_type,
-            run_id=run_id,
-            wait_timeout=args.wait_timeout
-        )
-        return remote_info
-
-    return start_proxy
-=======
-__all__ = "RemoteInfo", "setup",
->>>>>>> 4dd26661
+__all__ = "RemoteInfo", "setup",